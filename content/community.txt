--- conflicted
+++ resolved
@@ -101,17 +101,16 @@
     <p><a href="http://blog.mmediasys.com">Luis Lavana</a></p>
   </li>
   <li>
-<<<<<<< HEAD
     !http://en.gravatar.com/avatar/c6e7bc52e950b434362d337bcfa01993(Bernerd Schaefer)!
     <p>Bernerd Schaefer</p>
   </li>
   <li>
     !/images/people/alex_coles.jpg(Alex Coles)!
     <p><a href="http://alexcolesportfolio.com">Alex Coles</a></p>
-=======
+  </li>
+  <li>
     !http://en.gravatar.com/avatar/7f75c16b039cd5946fdee1e0771e4f09?s=80&r=any(Sindre Aarsaether)!
     <p><a href="http://blog.somebee.com">Sindre Aarsaether</a></p>
->>>>>>> 12177cfc
   </li>
   <li>
     <img src="/images/martini.gif" title="you" alt="you could be here" />
