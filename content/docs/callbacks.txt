--- 
title:      Hooks (AKA Callbacks)
body_id:    docs
created_at: Fri Nov 30 15:29:01 +1030 2007
filter:
  - erb
  - textile
--- 

h1. <%= @page.title %>

DataMapper supports callbacks using an "aspect-oriented approach":http://en.wikipedia.org/wiki/Aspect_oriented.  You can define callbacks for any method as well as any class method arbitrarily.  

h2. Adding Instance-Level Advice

To declare advice (callback) for a specific method, first define a new method to be run when another is called, then define your point-cut.

<% coderay(:lang => "ruby", :line_numbers => "inline") do -%>
class Post
  include DataMapper::Resource
  # ... key and properties here
  before :save, :categorize
  
  def categorize
    # ... code here
  end
end
<% end %>

Alternatively, you can declare the advice during the point-cut by supplying a block rather than a symbol representing a method.

<% coderay(:lang => "ruby", :line_numbers => "inline") do -%>
class Post
  include DataMapper::Resource
  # ... key and properties here
  
  before :save do
    # ... code here
  end
  
end
<% end %>

h2. Adding Class-Level Advice

To install advice around a class method, use @before_class_method@ or @after_class_method@:

<% coderay(:lang => "ruby", :line_numbers => "inline") do -%>
class Post
  include DataMapper::Resource
  # ... key and properties here
  before_class_method :find, :prepare
  
  def self.prepare
    # ... code here
  end
end
<% end %>

Class level advice does not have access to any resulting instances from the class method, so they might not be the best fit for @after_create@ or @after_save@.


<<<<<<< HEAD
h2. Throw :halt, in the name of love...

In order to abort advice and prevent the advised method from being called, throw :halt

<% coderay(:lang => "ruby", :line_numbers => "inline") do -%>
class Post 
  include DataMapper::Resource
  # ... key and properties here
  
  # This record will save properly
  before :save do |post|
    true
  end
  
  # But it will not be destroyed
  before :destroy do |post|
=======
h2. Throw :halt to Stop

You can throw :halt in any callback to stop the chain from continuing. For example if you use a before :destroy callback and throw :halt, the record will not be destroyed. 

<% coderay(:lang => "ruby", :line_numbers => "inline") do -%>
class Post
  include DataMapper::Resource
  
  # This record will save properly
  before :save do
    # ... code here
  end
  
  # But it will not be destroyed
  before :destroy do
>>>>>>> 12177cfc
    throw :halt
  end
end
<% end %>

Remember, if you @throw :halt@ inside and @after@ advice, the advised method will have already ran and returned.  Because of this, the @after@ advice will be the only thing halted.



<|MERGE_RESOLUTION|>--- conflicted
+++ resolved
@@ -59,8 +59,6 @@
 
 Class level advice does not have access to any resulting instances from the class method, so they might not be the best fit for @after_create@ or @after_save@.
 
-
-<<<<<<< HEAD
 h2. Throw :halt, in the name of love...
 
 In order to abort advice and prevent the advised method from being called, throw :halt
@@ -69,31 +67,16 @@
 class Post 
   include DataMapper::Resource
   # ... key and properties here
-  
+    
   # This record will save properly
+
   before :save do |post|
     true
   end
   
   # But it will not be destroyed
+
   before :destroy do |post|
-=======
-h2. Throw :halt to Stop
-
-You can throw :halt in any callback to stop the chain from continuing. For example if you use a before :destroy callback and throw :halt, the record will not be destroyed. 
-
-<% coderay(:lang => "ruby", :line_numbers => "inline") do -%>
-class Post
-  include DataMapper::Resource
-  
-  # This record will save properly
-  before :save do
-    # ... code here
-  end
-  
-  # But it will not be destroyed
-  before :destroy do
->>>>>>> 12177cfc
     throw :halt
   end
 end
